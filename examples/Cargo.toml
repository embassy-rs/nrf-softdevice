--- conflicted
+++ resolved
@@ -16,15 +16,9 @@
 ble-gatt-client = ["nrf-softdevice/ble-gatt-client"]
 
 [dependencies]
-<<<<<<< HEAD
 embassy-executor = { version = "0.1.0", features = [ "nightly", "defmt", "integrated-timers" ] }
-embassy-time = { version = "0.1.0", features = [ "defmt", "defmt-timestamp-uptime" ] }
+embassy-time = { version = "0.1.0", features = [ "nightly", "defmt", "defmt-timestamp-uptime" ] }
 embassy-sync = { version = "0.1.0", features = [ "defmt" ] }
-=======
-embassy-executor = { version = "0.1.0", features = ["nightly", "defmt"]}
-embassy-time = { version = "0.1.0", features = ["nightly", "defmt", "defmt-timestamp-uptime"]}
-embassy-util = { version = "0.1.0" }
->>>>>>> e6dbc368
 embassy-nrf = { version = "0.1.0", features = [ "nightly", "defmt", "nrf52840", "gpiote", "time-driver-rtc1" ]}
 cortex-m = "0.7.2"
 cortex-m-rt = "0.7.0"
